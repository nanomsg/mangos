--- conflicted
+++ resolved
@@ -499,18 +499,6 @@
 		if p == rp {
 			s.readyq = append(s.readyq[:i], s.readyq[i+1:]...)
 		}
-<<<<<<< HEAD
-		for c := range s.ctxs {
-			if c.lastPipe == p {
-				// We are closing this pipe, so we need to
-				// immediately reschedule it.
-				c.lastPipe = nil
-				if m := c.reqMsg; m != nil {
-					c.unscheduleSend()
-					go c.resendMessage(m)
-				}
-			}
-=======
 	}
 	for c := range s.ctxs {
 		if c.lastPipe == p {
@@ -518,7 +506,6 @@
 			// immediately reschedule it.
 			c.lastPipe = nil
 			go c.resendMessage()
->>>>>>> 1a7bbdfd
 		}
 	}
 	s.Unlock()
